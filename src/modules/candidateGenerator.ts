--- conflicted
+++ resolved
@@ -180,15 +180,6 @@
         ) {
           if (this.options.shouldTest() || this.options.getOverwriteInvalid()) {
             // If we're testing, then we need to calculate the archive's checksums
-<<<<<<< HEAD
-            // TODO(cemmer): this is no longer cached after v2.6.0
-            inputFile = await inputFile.getArchive()
-              .asRawFile(inputFile.getChecksumBitmask()) as File;
-          } else {
-            // Otherwise, we can skip calculating checksums for efficiency
-            inputFile = await inputFile.getArchive()
-              .asRawFileWithoutChecksums() as File;
-=======
             inputFile = await FileFactory.fileFrom(
               inputFile.getFilePath(),
               inputFile.getChecksumBitmask(),
@@ -196,7 +187,6 @@
           } else {
             // Otherwise, we can skip calculating checksums for efficiency
             inputFile = await FileFactory.fileFrom(inputFile.getFilePath(), ChecksumBitmask.NONE);
->>>>>>> 8e26ebfb
           }
         }
 
