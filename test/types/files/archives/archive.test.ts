--- conflicted
+++ resolved
@@ -13,18 +13,11 @@
 
 describe('getArchiveEntries', () => {
   test.each([...new Set([
-<<<<<<< HEAD
-    ...Zip.SUPPORTED_EXTENSIONS,
-    ...Tar.SUPPORTED_EXTENSIONS,
-    ...Rar.SUPPORTED_EXTENSIONS,
-    ...SevenZip.SUPPORTED_EXTENSIONS,
-    ...Chd.SUPPORTED_EXTENSIONS,
-=======
     ...Zip.SUPPORTED_FILES.flatMap(([exts]) => exts),
     ...Tar.SUPPORTED_FILES.flatMap(([exts]) => exts),
     ...Rar.SUPPORTED_FILES.flatMap(([exts]) => exts),
     ...SevenZip.SUPPORTED_FILES.flatMap(([exts]) => exts),
->>>>>>> dbd343d4
+    ...Chd.SUPPORTED_FILES.flatMap(([exts]) => exts),
   ])])('should throw when the file doesn\'t exist: %s', async (extension) => {
     const tempFile = (await fsPoly.mktemp(path.join(Constants.GLOBAL_TEMP_DIR, 'file'))) + extension;
     await expect(FileFactory.filesFrom(tempFile)).rejects.toThrow();
